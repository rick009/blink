<?php

namespace blink\testing;

use blink\core\Application;
use blink\core\InvalidParamException;
use blink\http\File;
use blink\http\HeaderBag;
use blink\http\Stream;
use blink\http\Uri;

/**
 * Class RequestActor
 *
 * @package blink\testing
 * @since   0.3.0
 */
class RequestActor
{

    use AuthTrait;

    protected $phpunit;

    protected $app;

    /**
     * @var \blink\http\Request
     */
    protected $request;

    /**
     * @var \blink\http\Response
     */
    protected $response;

    public function __construct(\PHPUnit_Framework_TestCase $phpunit, Application $app)
    {
        $this->phpunit = $phpunit;
        $this->app = $app;

        $this->request = $app->makeRequest();
    }


    protected function doRequest($method, $uri, $query = '', $cookies = [], $files = [], $headers = [], $content = '')
    {
        $this->request->headers->add($headers);

        if (is_array($content)) {
            $content = json_encode($content);
        }

        $body = new Stream('php://memory', 'w+');
        $body->write($content);

        $config = [
            'method' => $method,
            'uri' => new Uri('', [
                'path' => $uri,
                'query' => is_array($query) ? http_build_query($query, '', '&') : $query
            ]),
            'cookies' => $cookies,
            'body' => $body,
        ];

        foreach ($config as $key => $value) {
            $this->request->{$key} = $value;
        }

        $this->response = $this->app->handleRequest($this->request);

        return $this;
    }

    protected function isJsonMessage(HeaderBag $headers)
    {
        $headers = $headers->get('Content-Type', []);

        foreach ($headers as $header) {
            if (strpos($header, 'application/json') === 0) {
                return true;
            }
        }

        return false;
    }

    protected function normalizeUri($uri)
    {
        if (($pos = strpos($uri, '?')) !== false) {
            return [substr($uri, 0, $pos), substr($uri, $pos + 1)];
        }

        return [$uri, ''];
    }

    public function accepts($accepts)
    {
        return $this->withHeaders(['Accept' => $accepts]);
    }

    public function withHeaders(array $headers = [])
    {
        $this->request->headers->add($headers);

        return $this;
    }

    public function withJson()
    {
        $this->withHeaders(['Content-Type' => 'application/json']);

        return $this;
    }

    /**
     * Send the request with specified files.
     *
     * @param array $files
     * @return $this
     */
    public function withFiles(array $files)
    {
        foreach ($files as $key => $file) {
            if (!is_file($file)) {
                throw new InvalidParamException(sprintf("The file: '$file' does not exists."));
            }

            $target = new File();
            $target->name = basename($file);
            $target->size = filesize($file);
            $target->type = (new \finfo())->file($file, FILEINFO_MIME_TYPE);
            $target->tmpName = $file;
            $target->error = UPLOAD_ERR_OK;

            $this->request->files->set($key, $target);
        }

        return $this;
    }

    /**
     * Visit the given URI with a GET request.
     *
     * @param  string $uri
     * @param  array  $headers
     * @return $this
     */
    public function get($uri, array $headers = [])
    {
        list($uri, $query) = $this->normalizeUri($uri);

        return $this->doRequest('GET', $uri, $query, [], [], $headers, '');
    }

    /**
     * Visit the given URI with a POST request.
     *
     * @param  string $uri
     * @param  array  $data
     * @param  array  $headers
     * @return $this
     */
    public function post($uri, array $data = [], array $headers = [])
    {
        list($uri, $query) = $this->normalizeUri($uri);

        return $this->doRequest('POST', $uri, $query, [], [], $headers, $data);
    }

    /**
     * Visit the given URI with a PUT request.
     *
     * @param  string $uri
     * @param  array  $data
     * @param  array  $headers
     * @return $this
     */
    public function put($uri, array $data = [], array $headers = [])
    {
        list($uri, $query) = $this->normalizeUri($uri);

        return $this->doRequest('PUT', $uri, $query, [], [], $headers, $data);
    }

    /**
     * Visit the given URI with a PATCH request.
     *
     * @param  string $uri
     * @param  array  $data
     * @param  array  $headers
     * @return $this
     */
    public function patch($uri, array $data = [], array $headers = [])
    {
        list($uri, $query) = $this->normalizeUri($uri);

        return $this->doRequest('PATCH', $uri, $query, [], [], $headers, $data);
    }

    /**
     * Visit the given URI with a DELETE request.
     *
     * @param  string $uri
     * @param  array  $data
     * @param  array  $headers
     * @return $this
     */
    public function delete($uri, array $data = [], array $headers = [])
    {
        list($uri, $query) = $this->normalizeUri($uri);

        return $this->doRequest('DELETE', $uri, $query, [], [], $headers, $data);
    }

    /**
     * Assert that the response contains JSON.
     *
     * @param  array|null $data
     * @param  bool       $negate
     * @return $this
     */
    public function seeJson(array $data = null, $negate = false)
    {
        if (is_null($data)) {
<<<<<<< HEAD
            $this->phpunit->assertJson(
                $this->response->content(), "Failed asserting that JSON returned [{$this->request->uri->path}]."
            );
=======
            $this->phpunit->assertJson($this->response->content(),
                "Failed asserting that JSON returned [{$this->request->path}].");
>>>>>>> e543528b

            return $this;
        }

        return $this->seeJsonContains($data, $negate);
    }

    /**
     * Assert that the response contains the given JSON.
     *
     * @param  array $data
     * @param  bool  $negate
     * @return $this
     */
    protected function seeJsonContains(array $data, $negate = false)
    {
        $method = $negate ? 'assertFalse' : 'assertTrue';

        $actual = json_encode($this->sortRecursive(json_decode($this->response->content(), true)));

        foreach ($this->sortRecursive($data) as $key => $value) {
            $expected = $this->formatToExpectedJson($key, $value);

            $this->phpunit->{$method}(strpos($actual, $expected) !== false,
                ($negate ? 'Found unexpected' : 'Unable to find') . " JSON fragment [{$expected}] within [{$actual}].");
        }

        return $this;
    }

    protected function formatToExpectedJson($key, $value)
    {
        $expected = json_encode([$key => $value]);

        if ($expected[0] == '{') {
            $expected = substr($expected, 1);
        }

        if ($expected[strlen($expected) - 1] == '}') {
            $expected = substr($expected, 0, -1);
        }

        return $expected;
    }

    /**
     * Asserts that the status code of the response matches the given code.
     *
     * @param  int $status
     * @return $this
     */
    public function seeStatusCode($status)
    {
        $this->phpunit->assertEquals($status, $this->response->statusCode);

        return $this;
    }

    /**
<<<<<<< HEAD
     * Asserts the content of the response matches the given value.
     *
     * @param $content
=======
     * Asserts that the content of the response matches the given content.
     *
     * @param string $content
>>>>>>> e543528b
     * @return $this
     */
    public function seeContent($content)
    {
        $this->phpunit->assertEquals($content, $this->response->content());

        return $this;
    }

    /**
     * Assert that the response doesn't contain JSON.
     *
     * @param  array|null $data
     * @return $this
     */
    public function dontSeeJson(array $data = null)
    {
        return $this->seeJson($data, true);
    }


    /**
     * Assert that the response contains an exact JSON array.
     *
     * @param  array $data
     * @return $this
     */
    public function seeJsonEquals(array $data)
    {
        $actual = json_encode($this->sortRecursive(json_decode($this->response->content(), true)));

        $this->phpunit->assertEquals(json_encode($this->sortRecursive($data)), $actual);

        return $this;
    }

    /**
     * Assert that the JSON response has a given structure.
     *
     * @param  array|null $structure
     * @param  array|null $responseData
     * @return $this
     */
    public function seeJsonStructure(array $structure = null, $responseData = null)
    {
        if (is_null($structure)) {
            return $this->seeJson();
        }

        if (!$responseData) {
            $responseData = json_decode($this->response->content(), true);
        }

        foreach ($structure as $key => $value) {
            if (is_array($value) && $key === '*') {
                $this->phpunit->assertInternalType('array', $responseData);
                foreach ($responseData as $responseDataItem) {
                    $this->seeJsonStructure($structure['*'], $responseDataItem);
                }
            } elseif (is_array($value)) {
                $this->phpunit->assertArrayHasKey($key, $responseData);
                $this->seeJsonStructure($structure[$key], $responseData[$key]);
            } else {
                $this->phpunit->assertArrayHasKey($value, $responseData);
            }
        }

        return $this;
    }


    /**
     * Asserts that the response contains the given header and equals the optional value.
     *
     * @param  string $name
     * @param  mixed  $value
     * @return $this
     */
    public function seeHeader($name, $value = null)
    {
        $headers = $this->response->headers;

        $this->phpunit->assertTrue($headers->has($name), "Header [{$name}] not present on response.");

        if (!is_null($value)) {
            $values = $headers->get($name);
            $strValues = implode(', ', $values);

            $this->phpunit->assertTrue(in_array($value, $values),
                "Header [{$name}] was found, but value [{$strValues}] does not match [{$value}].");
        }

        return $this;
    }

    /**
     * Asserts that the response contains the given cookie and equals the optional value.
     *
     * @param  string $name
     * @param  mixed  $value
     * @return $this
     */
    public function seeCookie($name, $value = null)
    {
        $cookie = $this->response->cookies->get($name);

        $this->phpunit->assertTrue((boolean)$cookie, "Cookie [{$cookie}] not present on response.");

        if ($cookie && !is_null($value)) {
            $this->phpunit->assertEquals($cookie->value, $value,
                "Cookie [{$name}] was found, but value [{$cookie->value}] does not match [{$value}].");
        }

        return $this;
    }

    private $_verbose;

    protected function isVerbose()
    {
        if ($this->_verbose !== null) {
            return $this->_verbose;
        }

        $verbose = false;

        global $argv;

        foreach ($argv as $arg) {
            if (preg_match('/^\-{1,2}v(erbose)?$/', $arg)) {
                $verbose = true;
                break;
            }
        }

        return $this->_verbose = $verbose;
    }

    /**
     * Dump the response headers for debug purpose.
     *
     * @return $this
     */
    public function dumpHeaders()
    {
        $headers = $this->response->headers;

        if ($headers->count() && $this->isVerbose()) {
            $class = debug_backtrace()[1];

            printf("\ndump headers in %s::%s():\n", $class['class'], $class['function']);

            foreach ($headers as $key => $values) {
                echo $key, ': ', implode(',', $values), "\n";
            }
        }

        return $this;
    }

    /**
     * Dump the response cookies for debug purpose.
     *
     * @return $this
     */
    public function dumpCookies()
    {
        $cookies = $this->response->cookies;

        if ($cookies->count() && $this->isVerbose()) {
            $class = debug_backtrace()[1];

            printf("\ndump cookies in %s::%s():\n", $class['class'], $class['function']);

            foreach ($cookies as $key => $value) {
                echo $key, '=> ', $value, "\n";
            }
        }

        return $this;
    }

    /**
     * Dump the response json for debug purpose.
     *
     * @return $this
     */
    public function dumpJson()
    {
        if ($this->isVerbose()) {
            $json = $this->asJson();

            $class = debug_backtrace()[1];

            printf("\ndump json in %s::%s():\n", $class['class'], $class['function']);
            var_export($json);
        }

        return $this;
    }

    /**
     * Returns the response as json.
     *
     * @return mixed
     */
    public function asJson()
    {
        if (!$this->isJsonMessage($this->response->headers)) {
            throw new \RuntimeException('The response is not a valid json response');
        }

        return json_decode($this->response->content(), true);
    }

    /**
     * Recursively sort an array by keys and values.
     *
     * @param array $array
     * @return array
     */
    private function sortRecursive(array $array)
    {
        foreach ($array as &$value) {
            if (is_array($value)) {
                $value = $this->sortRecursive($value);
            }
        }

        if ($this->isAssoc($array)) {
            ksort($array);
        } else {
            sort($array);
        }

        return $array;
    }

    /**
     * Determines if an array is associative.
     *
     * @param array $array
     * @return bool
     */
    private function isAssoc(array $array)
    {
        $keys = array_keys($array);

        return array_keys($keys) !== $keys;
    }
}<|MERGE_RESOLUTION|>--- conflicted
+++ resolved
@@ -224,14 +224,8 @@
     public function seeJson(array $data = null, $negate = false)
     {
         if (is_null($data)) {
-<<<<<<< HEAD
-            $this->phpunit->assertJson(
-                $this->response->content(), "Failed asserting that JSON returned [{$this->request->uri->path}]."
-            );
-=======
             $this->phpunit->assertJson($this->response->content(),
                 "Failed asserting that JSON returned [{$this->request->path}].");
->>>>>>> e543528b
 
             return $this;
         }
@@ -291,15 +285,9 @@
     }
 
     /**
-<<<<<<< HEAD
-     * Asserts the content of the response matches the given value.
-     *
-     * @param $content
-=======
      * Asserts that the content of the response matches the given content.
      *
      * @param string $content
->>>>>>> e543528b
      * @return $this
      */
     public function seeContent($content)
