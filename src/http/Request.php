--- conflicted
+++ resolved
@@ -14,22 +14,13 @@
 /**
  * Class Request
  *
-<<<<<<< HEAD
- * @property ParamBag $params The collection of query parameters
- * @property HeaderBag $headers The collection of request headers
- * @property ParamBag $payload The collection of request body
- * @property ParamBag $attributes The collection of attributes
- * @property FileBag $files The collection of uploaded files
- * @property CookieBag $cookies The collection of received cookies.
- * @property Uri $uri The uri instance of the request
- *
-=======
  * @property ParamBag               $params  The collection of query parameters
  * @property HeaderBag              $headers The collection of request headers
- * @property ParamBag               $body    The collection of request body
+ * @property ParamBag               $payload The collection of request body
  * @property FileBag                $files   The collection of uploaded files
  * @property CookieBag              $cookies The collection of received cookies.
->>>>>>> e543528b
+ * @property ParamBag               $attributes The collection of attributes
+ * @property Uri                    $uri The uri instance of the request
  * @property \blink\session\Session $session The session associated to the request
  * @package blink\http
  */
@@ -86,21 +77,17 @@
      */
     public function secure()
     {
-<<<<<<< HEAD
+        if ($this->headers->first('x-forwarded-proto') === 'https') {
+
+            return true;
+        }
+
+        if ((int)$this->headers->first('x-forwarded-port') === 443) {
+
+            return true;
+        }
+
         return 'https' === $this->uri->scheme;
-=======
-        if ($this->headers->first('x-forwarded-proto') === 'https') {
-
-            return true;
-        }
-
-        if ((int)$this->headers->first('x-forwarded-port') === 443) {
-
-            return true;
-        }
-
-        return 'HTTPS' === explode('/', $this->protocol)[0];
->>>>>>> e543528b
     }
 
     private $_params;
@@ -243,18 +230,10 @@
         }
 
         $secure = $this->secure();
-<<<<<<< HEAD
         if ((!$secure && $uri->port == 80) || ($secure && $uri->port == 443)) {
             return $uri->host;
         }else {
             return $uri->host . ':' . $uri->port;
-=======
-
-        if ((!$secure && $port == 80) || ($secure && $port == 443)) {
-            return $host;
-        } else {
-            return $host . ':' . $port;
->>>>>>> e543528b
         }
     }
 
