--- conflicted
+++ resolved
@@ -19,51 +19,24 @@
     "nikic/fast-route": "1.2.*",
     "monolog/monolog": "~1.0",
     "symfony/console": "^3.0",
+    "psr/http-message": "^1.0",
     "psy/psysh": "^0.7.2"
   },
   "require-dev": {
-    "phpunit/phpunit": "~5.0"
+      "phpunit/phpunit": "~5.0"
   },
   "autoload": {
-    "files": [
-      "src/support/helpers.php"
-    ],
-<<<<<<< HEAD
-    "require": {
-        "php": ">=5.5.0",
-        "ext-swoole": ">=1.7.19",
-        "nikic/fast-route": "0.6.*",
-        "monolog/monolog": "~1.0",
-        "symfony/console": "^2.7",
-        "psr/http-message": "^1.0",
-        "psy/psysh": "^0.7.2"
-    },
-    "require-dev": {
-        "phpunit/phpunit": "~5.0"
-    },
-    "autoload": {
-        "files": [
-            "src/support/helpers.php"
-        ],
-        "psr-4": {
-            "blink\\": "src",
-            "blink\\tests\\": "tests"
-        }
-    },
-    "minimum-stability": "stable",
-    "config": {
-        "vendor-dir": "vendor",
-        "preferred-install": "dist"
-=======
-    "psr-4": {
-      "blink\\": "src",
-      "blink\\tests\\": "tests"
->>>>>>> e543528b
-    }
+      "files": [
+          "src/support/helpers.php"
+      ],
+      "psr-4": {
+          "blink\\": "src",
+          "blink\\tests\\": "tests"
+      }
   },
   "minimum-stability": "stable",
   "config": {
-    "vendor-dir": "vendor",
-    "preferred-install": "dist"
+      "vendor-dir": "vendor",
+      "preferred-install": "dist"
   }
 }