--- conflicted
+++ resolved
@@ -47,19 +47,13 @@
 
         $request = new Request([
             'method' => 'POST',
-<<<<<<< HEAD
             'uri' => new Uri('', ['query' => 'a=b&b=c']),
             'body' => $body,
-            'headers' => ['Content-Type' => 'application/json; Charset=utf8']
-=======
-            'queryString' => 'a=b&b=c',
-            'content' => json_encode(['foo' => 'bar']),
             'headers' => [
                 'Content-Type' => 'application/json; Charset=utf8',
                 'x-forwarded-proto' => 'https',
                 'x-forwarded-port' => 443
             ]
->>>>>>> e543528b
         ]);
 
         $this->assertTrue($request->is('post'));
